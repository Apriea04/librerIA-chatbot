--- conflicted
+++ resolved
@@ -10,10 +10,7 @@
     neo4j_password = ""
     batch_size = ""
     embeddings_model = ""
-<<<<<<< HEAD
-=======
     agent_llm_model = ""
->>>>>>> 02356f5b
 
     def __new__(cls):
         if cls._instance is None:
@@ -26,10 +23,7 @@
             cls.neo4j_password = cls._instance.get_env_var("NEO4J_PASSWORD")
             cls.batch_size = int(cls._instance.get_env_var("BATCH_SIZE", "100"))
             cls.embeddings_model = cls._instance.get_env_var("EMBEDDINGS_MODEL", "sentence-transformers/all-MiniLM-L6-v2")
-<<<<<<< HEAD
-=======
             cls.agent_llm_model = cls._instance.get_env_var("AGENT_LLM_MODEL", "llama3.2")
->>>>>>> 02356f5b
         return cls._instance
 
     @staticmethod
